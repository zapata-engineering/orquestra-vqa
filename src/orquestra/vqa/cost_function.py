from zquantum.core.utils import ValueEstimate

from .interfaces.backend import QuantumBackend
from .interfaces.ansatz import Ansatz
from .interfaces.estimator import Estimator
from .interfaces.functions import function_with_gradient, StoreArtifact
from .circuit import combine_ansatz_params, Circuit
from .gradients import finite_differences_gradient
from .estimator import BasicEstimator
from .utils import create_symbols_map
from typing import Optional, Callable
import numpy as np
from openfermion import SymbolicOperator


def get_ground_state_cost_function(
    target_operator: SymbolicOperator,
    parameterized_circuit: Circuit,
    backend: QuantumBackend,
    estimator: Estimator = BasicEstimator(),
    epsilon: Optional[float] = None,
    delta: Optional[float] = None,
    gradient_function: Callable = finite_differences_gradient,
):
    """Returns a function that returns the estimated expectation value of the input
    target operator with respect to the state prepared by the parameterized quantum
    circuit when evaluated to the input parameters. The function also has a .gradient
    method when returns the gradient with respect the input parameters.

    Args:
        target_operator (openfermion.QubitOperator): operator to be evaluated
        parameterized_circuit (zquantum.core.circuit.Circuit): parameterized circuit to prepare quantum states
        backend (zquantum.core.interfaces.backend.QuantumBackend): backend used for evaluation
        estimator: (zquantum.core.interfaces.estimator.Estimator) = estimator used to compute expectation value of target operator
        epsilon (float): an additive/multiplicative error term. The cost function should be computed to within this error term.
        delta (float): a confidence term. If theoretical upper bounds are known for the estimation technique,
            the final estimate should be within the epsilon term, with probability 1 - delta.
        gradient_function (Callable): a function which returns a function used to compute the gradient of the cost function
            (see from zquantum.core.gradients.finite_differences_gradient for reference)

    Returns:
        Callable
    """

    circuit_symbols = list(parameterized_circuit.symbolic_params)

    def ground_state_cost_function(
        parameters: np.ndarray, store_artifact: StoreArtifact = None
    ) -> ValueEstimate:
        """Evaluates the expectation value of the op

        Args:
            parameters: parameters for the parameterized quantum circuit

        Returns:
            value: estimated energy of the target operator with respect to the circuit
        """
        symbols_map = create_symbols_map(circuit_symbols, parameters)
        circuit = parameterized_circuit.evaluate(symbols_map)

        expectation_values = estimator.get_estimated_expectation_values(
            backend,
            circuit,
            target_operator,
            n_samples=backend.n_samples,
            epsilon=epsilon,
            delta=delta,
        )

        return ValueEstimate(np.sum(expectation_values.values))

    return function_with_gradient(
        ground_state_cost_function, gradient_function(ground_state_cost_function)
    )


class AnsatzBasedCostFunction:
    """Cost function used for evaluating given operator using given ansatz.

    Args:
        target_operator (openfermion.QubitOperator): operator to be evaluated
        ansatz (zquantum.core.interfaces.ansatz.Ansatz): ansatz used to evaluate cost function
        backend (zquantum.core.interfaces.backend.QuantumBackend): backend used for evaluation
        estimator: (zquantum.core.interfaces.estimator.Estimator) = estimator used to compute expectation value of target operator
        n_samples (int): number of samples (i.e. measurements) to be used in the estimator.
        epsilon (float): an additive/multiplicative error term. The cost function should be computed to within this error term.
        delta (float): a confidence term. If theoretical upper bounds are known for the estimation technique,
            the final estimate should be within the epsilon term, with probability 1 - delta.
<<<<<<< HEAD
        fixed_parameters (np.ndarray): values for the circuit parameters that should be fixed.
=======
        fixed_parameters (np.ndarray): values for the circuit parameters that should be fixed. 
        parameter_precision (float): the standard deviation of the Gaussian noise to add to each parameter, if any.
>>>>>>> eb9fb5a1

    Params:
        target_operator (openfermion.QubitOperator): see Args
        ansatz (zquantum.core.interfaces.ansatz.Ansatz): see Args
        backend (zquantum.core.interfaces.backend.QuantumBackend): see Args
        estimator: (zquantum.core.interfaces.estimator.Estimator) = see Args
        n_samples (int): see Args
        epsilon (float): see Args
        delta (float): see Args
        fixed_parameters (np.ndarray): see Args
        parameter_precision (float): see Args
    """

    def __init__(
        self,
        target_operator: SymbolicOperator,
        ansatz: Ansatz,
        backend: QuantumBackend,
        estimator: Estimator = None,
        n_samples: Optional[int] = None,
        epsilon: Optional[float] = None,
        delta: Optional[float] = None,
        fixed_parameters: Optional[np.ndarray] = None,
        parameter_precision: Optional[float] = None,
        parameter_precision_seed: Optional[int] = None
    ):
        self.target_operator = target_operator
        self.ansatz = ansatz
        self.backend = backend
        if estimator is None:
            self.estimator = BasicEstimator()
        else:
            self.estimator = estimator
        self.n_samples = n_samples
        self.epsilon = epsilon
        self.delta = delta
        self.fixed_parameters = fixed_parameters
        self.parameter_precision = parameter_precision
        self.parameter_precision_seed = parameter_precision_seed

    def __call__(self, parameters: np.ndarray) -> ValueEstimate:
        """Evaluates the value of the cost function for given parameters.

        Args:
            parameters: parameters for which the evaluation should occur.

        Returns:
            value: cost function value for given parameters.
        """
        full_parameters = parameters.copy()
        if self.fixed_parameters is not None:
            full_parameters = combine_ansatz_params(self.fixed_parameters, parameters)
        if self.parameter_precision is not None:
            rng = np.random.default_rng(self.parameter_precision_seed)
            noise_array = rng.normal(0.0, self.parameter_precision, len(full_parameters))
            full_parameters += noise_array

        circuit = self.ansatz.get_executable_circuit(full_parameters)
        expectation_values = self.estimator.get_estimated_expectation_values(
            self.backend,
            circuit,
            self.target_operator,
            n_samples=self.n_samples,
            epsilon=self.epsilon,
            delta=self.delta,
        )
        return ValueEstimate(np.sum(expectation_values.values))<|MERGE_RESOLUTION|>--- conflicted
+++ resolved
@@ -86,12 +86,8 @@
         epsilon (float): an additive/multiplicative error term. The cost function should be computed to within this error term.
         delta (float): a confidence term. If theoretical upper bounds are known for the estimation technique,
             the final estimate should be within the epsilon term, with probability 1 - delta.
-<<<<<<< HEAD
         fixed_parameters (np.ndarray): values for the circuit parameters that should be fixed.
-=======
-        fixed_parameters (np.ndarray): values for the circuit parameters that should be fixed. 
         parameter_precision (float): the standard deviation of the Gaussian noise to add to each parameter, if any.
->>>>>>> eb9fb5a1
 
     Params:
         target_operator (openfermion.QubitOperator): see Args
@@ -116,7 +112,7 @@
         delta: Optional[float] = None,
         fixed_parameters: Optional[np.ndarray] = None,
         parameter_precision: Optional[float] = None,
-        parameter_precision_seed: Optional[int] = None
+        parameter_precision_seed: Optional[int] = None,
     ):
         self.target_operator = target_operator
         self.ansatz = ansatz
@@ -146,7 +142,9 @@
             full_parameters = combine_ansatz_params(self.fixed_parameters, parameters)
         if self.parameter_precision is not None:
             rng = np.random.default_rng(self.parameter_precision_seed)
-            noise_array = rng.normal(0.0, self.parameter_precision, len(full_parameters))
+            noise_array = rng.normal(
+                0.0, self.parameter_precision, len(full_parameters)
+            )
             full_parameters += noise_array
 
         circuit = self.ansatz.get_executable_circuit(full_parameters)
